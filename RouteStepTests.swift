import XCTest
@testable import MapboxDirections

class RouteStepTests: XCTestCase {
    func testCoding() {
        let coordinates = [
            CLLocationCoordinate2D(latitude: -122.220694, longitude: 37.853913),
            CLLocationCoordinate2D(latitude: -122.22044, longitude: 37.854032),
            CLLocationCoordinate2D(latitude: -122.220168, longitude: 37.854149),
        ]
        let json = [
            "mode": "driving",
            "maneuver": [
                "instruction": "Keep left at the fork onto CA 24",
                "bearing_before": 55,
            ],
            "distance": 1669.7,
            "duration": 75.6,
        ] as [String: Any]
        
<<<<<<< HEAD
        let step = RouteStep(finalHeading: 59, maneuverType: .reachFork, maneuverDirection: .left, maneuverLocation: CLLocationCoordinate2D(latitude: 37.853913, longitude: -122.220694), name: nil, coordinates: coordinates, json: json)
=======
        let step = RouteStep(finalHeading: 59, maneuverType: .ReachFork, maneuverDirection: .Left, maneuverLocation: CLLocationCoordinate2D(latitude: 37.853913, longitude: -122.220694), name: "", coordinates: coordinates, json: json)
>>>>>>> a241f3a0
        
        // Encode and decode the route step securely
        // This may raise an Obj-C exception if an error is encountered which will fail the tests
        
        let encodedData = NSMutableData()
        let keyedArchiver = NSKeyedArchiver(forWritingWith: encodedData)
        keyedArchiver.requiresSecureCoding = true
        keyedArchiver.encode(step, forKey: "step")
        keyedArchiver.finishEncoding()
        
        let keyedUnarchiver = NSKeyedUnarchiver(forReadingWith: encodedData as Data)
        keyedUnarchiver.requiresSecureCoding = true
        let unarchivedStep = keyedUnarchiver.decodeObject(of: RouteStep.self, forKey: "step")!
        keyedUnarchiver.finishDecoding()
        
        XCTAssertNotNil(unarchivedStep)
        
        XCTAssertEqual(unarchivedStep.coordinates?.count, step.coordinates?.count)
        XCTAssertEqual(unarchivedStep.coordinates?.first?.latitude, step.coordinates?.first?.latitude)
        XCTAssertEqual(unarchivedStep.coordinates?.first?.longitude, step.coordinates?.first?.longitude)
        XCTAssertEqual(unarchivedStep.instructions, step.instructions)
        XCTAssertEqual(unarchivedStep.initialHeading, step.initialHeading)
        XCTAssertEqual(unarchivedStep.finalHeading, step.finalHeading)
        XCTAssertEqual(unarchivedStep.maneuverType, step.maneuverType)
        XCTAssertEqual(unarchivedStep.maneuverDirection, step.maneuverDirection)
        XCTAssertEqual(unarchivedStep.maneuverLocation.latitude, step.maneuverLocation.latitude)
        XCTAssertEqual(unarchivedStep.maneuverLocation.longitude, step.maneuverLocation.longitude)
        XCTAssertEqual(unarchivedStep.exitIndex, step.exitIndex)
        XCTAssertEqual(unarchivedStep.distance, step.distance)
        XCTAssertEqual(unarchivedStep.expectedTravelTime, step.expectedTravelTime)
        XCTAssertEqual(unarchivedStep.names ?? [], step.names ?? [])
        XCTAssertEqual(unarchivedStep.transportType, step.transportType)
        XCTAssertEqual(unarchivedStep.destinations ?? [], step.destinations ?? [])
    }
}<|MERGE_RESOLUTION|>--- conflicted
+++ resolved
@@ -18,11 +18,7 @@
             "duration": 75.6,
         ] as [String: Any]
         
-<<<<<<< HEAD
-        let step = RouteStep(finalHeading: 59, maneuverType: .reachFork, maneuverDirection: .left, maneuverLocation: CLLocationCoordinate2D(latitude: 37.853913, longitude: -122.220694), name: nil, coordinates: coordinates, json: json)
-=======
-        let step = RouteStep(finalHeading: 59, maneuverType: .ReachFork, maneuverDirection: .Left, maneuverLocation: CLLocationCoordinate2D(latitude: 37.853913, longitude: -122.220694), name: "", coordinates: coordinates, json: json)
->>>>>>> a241f3a0
+        let step = RouteStep(finalHeading: 59, maneuverType: .reachFork, maneuverDirection: .left, maneuverLocation: CLLocationCoordinate2D(latitude: 37.853913, longitude: -122.220694), name: "", coordinates: coordinates, json: json)
         
         // Encode and decode the route step securely
         // This may raise an Obj-C exception if an error is encountered which will fail the tests
