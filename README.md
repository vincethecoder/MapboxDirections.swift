--- conflicted
+++ resolved
@@ -17,27 +17,18 @@
 Specify the following dependency in your [CocoaPods](http://cocoapods.org/) Podfile:
 
 ```podspec
-<<<<<<< HEAD
 pod 'MapboxDirections.swift', :git => 'https://github.com/mapbox/MapboxDirections.swift.git', :branch => 'swift3'
-=======
-pod 'MapboxDirections.swift', :git => 'https://github.com/mapbox/MapboxDirections.swift.git', :tag => 'v0.7.0'
->>>>>>> 1636f10e
 ```
 
 Or in your [Carthage](https://github.com/Carthage/Carthage) Cartfile:
 
 ```cartfile
-<<<<<<< HEAD
 github "Mapbox/MapboxDirections.swift" "swift3"
-=======
-github "raphaelmor/Polyline" ~> 3.3
-github "Mapbox/MapboxDirections.swift" ~> 0.7.0
->>>>>>> 1636f10e
 ```
 
 Then `import MapboxDirections` or `@import MapboxDirections;`.
 
-This repository includes a example application written in Swift demonstrating how to use the framework. More examples and detailed documentation are available in the [Mapbox API Documentation](https://www.mapbox.com/api-documentation/?language=Swift#directions).
+The Examples directory in this repository contains example applications written in Swift and Objective-C that demonstrate how to use the framework. To run them, you need to use [CocoaPods](http://cocoapods.org) 1.2 to install the dependencies. More examples and detailed documentation are available in the [Mapbox API Documentation](https://www.mapbox.com/api-documentation/?language=Swift#directions).
 
 ## Usage
 
@@ -240,27 +231,10 @@
 }
 ```
 
-## Example
-
-<<<<<<< HEAD
-An example App is located in the `Example` folder. To run the project, you need to use [CocoaPods](http://cocoapods.org) to install the dependencies. 
-=======
-To run the included unit tests, you need to use [CocoaPods](http://cocoapods.org) 1.2 or above to install the dependencies. 
->>>>>>> 1636f10e
-
-1. `cd Example`
-1. `pod install`
-<<<<<<< HEAD
-1. `open DirectionsExample.xcworkspace`
-
 ## Tests
 
 To run the included unit tests, you need to use [Carthage](https://github.com/Carthage/Carthage) to install the dependencies. 
 
 1. `carthage build --platform iOS`
 1. `open MapboxDirections.xcodeproj`
-1. Go to Product ‣ Test.
-=======
-1. `open MapboxDirections.xcworkspace`
-1. Switch to the MapboxDirections scheme and go to Product ‣ Test.
->>>>>>> 1636f10e
+1. Go to Product ‣ Test.