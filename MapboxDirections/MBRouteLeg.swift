--- conflicted
+++ resolved
@@ -3,14 +3,10 @@
 /**
  A `RouteLeg` object defines a single leg of a route between two waypoints. If the overall route has only two waypoints, it has a single `RouteLeg` object that covers the entire route. The route leg object includes information about the leg, such as its name, distance, and expected travel time. Depending on the criteria used to calculate the route, the route leg object may also include detailed turn-by-turn instructions.
  
- You do not create instances of this class directly. Instead, you receive route leg objects as part of route objects when you request directions using the `Directions.calculateDirections(options:completionHandler:)` method.
+ You do not create instances of this class directly. Instead, you receive route leg objects as part of route objects when you request directions using the `Directions.calculate(_:completionHandler:)` method.
  */
 @objc(MBRouteLeg)
-<<<<<<< HEAD
-open class RouteLeg: NSObject {
-=======
-public class RouteLeg: NSObject, NSSecureCoding {
->>>>>>> 9223b887
+open class RouteLeg: NSObject, NSSecureCoding {
     // MARK: Getting the Leg Geometry
     
     /**
@@ -90,44 +86,42 @@
     }
     
     public required init?(coder decoder: NSCoder) {
-        guard let decodedSource = decoder.decodeObjectOfClass(Waypoint.self, forKey: "source") else {
+        guard let decodedSource = decoder.decodeObject(of: Waypoint.self, forKey: "source") else {
             return nil
         }
         source = decodedSource
         
-        guard let decodedDestination = decoder.decodeObjectOfClass(Waypoint.self, forKey: "destination") else {
+        guard let decodedDestination = decoder.decodeObject(of: Waypoint.self, forKey: "destination") else {
             return nil
         }
         destination = decodedDestination
         
-        steps = decoder.decodeObjectOfClasses([NSArray.self, RouteStep.self], forKey: "steps") as? [RouteStep] ?? []
+        steps = decoder.decodeObject(of: [NSArray.self, RouteStep.self], forKey: "steps") as? [RouteStep] ?? []
         
-        guard let decodedName = decoder.decodeObjectOfClass(NSString.self, forKey: "name") as String? else {
+        guard let decodedName = decoder.decodeObject(of: NSString.self, forKey: "name") as String? else {
             return nil
         }
         name = decodedName
         
-        distance = decoder.decodeDoubleForKey("distance")
-        expectedTravelTime = decoder.decodeDoubleForKey("expectedTravelTime")
+        distance = decoder.decodeDouble(forKey: "distance")
+        expectedTravelTime = decoder.decodeDouble(forKey: "expectedTravelTime")
         
-        guard let decodedProfileIdentifier = decoder.decodeObjectOfClass(NSString.self, forKey: "profileIdentifier") as String? else {
+        guard let decodedProfileIdentifier = decoder.decodeObject(of: NSString.self, forKey: "profileIdentifier") as String? else {
             return nil
         }
         profileIdentifier = decodedProfileIdentifier
     }
     
-    public static func supportsSecureCoding() -> Bool {
-        return true
-    }
+    open static var supportsSecureCoding = true
     
-    public func encodeWithCoder(coder: NSCoder) {
-        coder.encodeObject(source, forKey: "source")
-        coder.encodeObject(destination, forKey: "destination")
-        coder.encodeObject(steps, forKey: "steps")
-        coder.encodeObject(name, forKey: "name")
-        coder.encodeDouble(distance, forKey: "distance")
-        coder.encodeDouble(expectedTravelTime, forKey: "expectedTravelTime")
-        coder.encodeObject(profileIdentifier, forKey: "profileIdentifier")
+    public func encode(with coder: NSCoder) {
+        coder.encode(source, forKey: "source")
+        coder.encode(destination, forKey: "destination")
+        coder.encode(steps, forKey: "steps")
+        coder.encode(name, forKey: "name")
+        coder.encode(distance, forKey: "distance")
+        coder.encode(expectedTravelTime, forKey: "expectedTravelTime")
+        coder.encode(profileIdentifier, forKey: "profileIdentifier")
     }
 }
 
