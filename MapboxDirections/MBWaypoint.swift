--- conflicted
+++ resolved
@@ -1,5 +1,5 @@
 /**
- A `Waypoint` object indicates a location along a route. It may be the route’s origin or destination, or it may be another location that the route visits. A waypoint object indicates the location’s geographic location along with other optional information, such as a name or the user’s direction approaching the waypoint. You create a `RouteOptions` object using waypoint objects and also receive waypoint objects in the completion handler of the `Directions.calculateDirections(options:completionHandler:)` method.
+ A `Waypoint` object indicates a location along a route. It may be the route’s origin or destination, or it may be another location that the route visits. A waypoint object indicates the location’s geographic location along with other optional information, such as a name or the user’s direction approaching the waypoint. You create a `RouteOptions` object using waypoint objects and also receive waypoint objects in the completion handler of the `Directions.calculate(_:completionHandler:)` method.
  */
 @objc(MBWaypoint)
 open class Waypoint: NSObject, NSCopying, NSSecureCoding {
@@ -64,26 +64,10 @@
         let latitude = decoder.decodeDouble(forKey: "latitude")
         let longitude = decoder.decodeDouble(forKey: "longitude")
         coordinate = CLLocationCoordinate2D(latitude: latitude, longitude: longitude)
-<<<<<<< HEAD
         coordinateAccuracy = decoder.decodeDouble(forKey: "coordinateAccuracy")
         heading = decoder.decodeDouble(forKey: "heading")
         headingAccuracy = decoder.decodeDouble(forKey: "headingAccuracy")
-        name = decoder.decodeObject(forKey: "name") as? String
-=======
-        coordinateAccuracy = decoder.decodeDoubleForKey("coordinateAccuracy")
-        heading = decoder.decodeDoubleForKey("heading")
-        headingAccuracy = decoder.decodeDoubleForKey("headingAccuracy")
-        name = decoder.decodeObjectOfClass(NSString.self, forKey: "name") as? String
-    }
-    
-    public func encodeWithCoder(coder: NSCoder) {
-        coder.encodeDouble(coordinate.latitude, forKey: "latitude")
-        coder.encodeDouble(coordinate.longitude, forKey: "longitude")
-        coder.encodeDouble(coordinateAccuracy, forKey: "coordinateAccuracy")
-        coder.encodeDouble(heading, forKey: "heading")
-        coder.encodeDouble(headingAccuracy, forKey: "headingAccuracy")
-        coder.encodeObject(name, forKey: "name")
->>>>>>> 9223b887
+        name = decoder.decodeObject(of: NSString.self, forKey: "name") as? String
     }
     
     open func encode(with coder: NSCoder) {
@@ -155,7 +139,7 @@
     /**
      The name of the waypoint.
      
-     This parameter does not affect the route, but you can set the name of a waypoint you pass into a `RouteOptions` object to help you distinguish one waypoint from another. When you get an array of waypoints back in the completion handler of the `Directions.calculateDirections(options:completionHandler:)` method.
+     This parameter does not affect the route, but you can set the name of a waypoint you pass into a `RouteOptions` object to help you distinguish one waypoint from another. When you get an array of waypoints back in the completion handler of the `Directions.calculate(_:completionHandler:)` method.
      */
     open var name: String?
     
